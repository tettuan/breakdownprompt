{
  "name": "@tettuan/breakdownprompt",
<<<<<<< HEAD
  "version": "1.2.2",
=======
  "version": "1.2.4",
>>>>>>> 1c185d72
  "exports": "./mod.ts",
  "tasks": {
    "test": "LOG_LEVEL=debug deno test --allow-read --allow-write --allow-env",
    "fmt": "deno fmt",
    "lint": "deno lint",
    "publish": "deno publish",
    "ci": "deno run --allow-read --allow-write --allow-env --allow-net --allow-run jsr:@aidevtool/ci",
    "ci:dirty": "deno run --allow-read --allow-write --allow-env --allow-net --allow-run jsr:@aidevtool/ci --allow-dirty"
  },
  "imports": {
    "@std/": "jsr:@std/",
    "@std/assert": "jsr:@std/assert@^1.0.11",
    "@std/fs": "jsr:@std/fs@^0.220.1",
    "@std/log": "jsr:@std/log@^0.224.14",
    "@std/path": "jsr:@std/path@^0.220.1",
    "@std/testing": "jsr:@std/testing@^1.0.11",
    "std/": "jsr:@std/",
    "testing/": "jsr:@std/testing/",
    "@tettuan/breakdownlogger": "jsr:@tettuan/breakdownlogger@^0.1.10",
    "$std/": "https://deno.land/std@0.208.0/",
    "vitest": "npm:vitest@^3.1.2"
  },
  "compilerOptions": {
    "lib": [
      "deno.ns",
      "dom",
      "esnext"
    ],
    "strict": true,
    "types": [
      "deno-types"
    ]
  },
  "fmt": {
    "include": [
      "src/",
      "tests/",
      "docs/",
      "*.md"
    ],
    "exclude": [
      ".git/",
      ".cursor/",
      "tests/00_fixtures/01_templates/05_invalid/",
      "tests/00_fixtures/02_output/"
    ],
    "useTabs": false,
    "lineWidth": 100,
    "indentWidth": 2,
    "singleQuote": false,
    "proseWrap": "preserve",
    "semiColons": true
  },
  "publish": {
    "include": [
      "src/",
      "utils/",
      "mod.ts",
      "README.md",
      "LICENSE"
    ],
    "exclude": [
      "tests/",
      "docs/",
      ".git/",
      ".cursor/"
    ]
  },
  "test": {
    "include": [
      "tests/"
    ],
    "exclude": []
  },
  "lint": {
    "exclude": [
      "tests/00_fixtures/01_templates/05_invalid/",
      "tests/00_fixtures/02_output/"
    ]
  }
}<|MERGE_RESOLUTION|>--- conflicted
+++ resolved
@@ -1,10 +1,6 @@
 {
   "name": "@tettuan/breakdownprompt",
-<<<<<<< HEAD
-  "version": "1.2.2",
-=======
   "version": "1.2.4",
->>>>>>> 1c185d72
   "exports": "./mod.ts",
   "tasks": {
     "test": "LOG_LEVEL=debug deno test --allow-read --allow-write --allow-env",
