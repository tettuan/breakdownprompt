/**
 * Reserved Variable Validator
 *
 * Purpose:
 * - Validate reserved variable names and values
 * - Ensure proper type checking and format validation
 * - Handle reserved variable validation
 *
 * Background:
 * The ReservedVariableValidator is responsible for validating reserved variable names and values
 * according to the specified rules and types. All reserved variables are optional.
 */

import { ValidationError } from "../errors.ts";
import { BreakdownLogger } from "@tettuan/breakdownlogger";
import type { TextContent as _TextContent } from "../types.ts";

// Define reserved variable names
const RESERVED_VARIABLES = new Set([
  "schema_file",
  "template_path",
  "output_dir",
  "config_file",
  "prompt_file_path",
]);

/**
 * A class for validating reserved variables and their values.
 * Provides methods to ensure reserved variables meet the required format and type constraints.
 */
export class ReservedVariableValidator {
  private logger: BreakdownLogger;
<<<<<<< HEAD
  private readonly VALID_KEY_REGEX = /^[a-zA-Z][a-zA-Z0-9_-]*$/;
=======
  private readonly VALID_KEY_REGEX = /^(uv-[a-zA-Z0-9_]+|[a-zA-Z][a-zA-Z0-9_]*)$/;
>>>>>>> 1c185d72

  constructor() {
    this.logger = new BreakdownLogger();
  }

  /**
   * Validates a reserved variable key
   * @param key - The key to validate
   * @returns true if the key is valid
   * @throws {ValidationError} If the key is invalid
   */
  validateKey(key: string): boolean {
    this.logger.debug("Validating reserved variable key", { key });

    if (!key || typeof key !== "string") {
      throw new ValidationError("Invalid reserved variable name");
    }

    if (!RESERVED_VARIABLES.has(key)) {
      throw new ValidationError(`Non-reserved variable not allowed: ${key}`);
    }

    if (!this.VALID_KEY_REGEX.test(key)) {
      if (key.includes("-")) {
        throw new ValidationError(
          `Invalid reserved variable name: ${key} (variable names cannot contain hyphens)`,
        );
      }
      throw new ValidationError(`Invalid reserved variable name: ${key}`);
    }

    return true;
  }

  /**
   * Validates a set of reserved variables
   * @param variables - The variables to validate
   * @returns void
   * @throws {ValidationError} If any variable is invalid
   */
  validateVariables(variables: Record<string, unknown>): void {
    this.logger.debug("Validating reserved variables", { variables });

    // First, validate all variable names and values
    for (const [key, value] of Object.entries(variables)) {
      try {
        this.validateKey(key);
      } catch (error) {
        throw error;
      }

      // Skip validation for empty values since all variables are optional
      if (value === undefined || value === null || value === "") {
        this.logger.debug(`Empty value for optional reserved variable: ${key}`);
        continue;
      }

      // Validate value type
      if (typeof value !== "string") {
        throw new ValidationError(`Invalid type for reserved variable: ${key}`);
      }
    }
  }
}<|MERGE_RESOLUTION|>--- conflicted
+++ resolved
@@ -30,11 +30,7 @@
  */
 export class ReservedVariableValidator {
   private logger: BreakdownLogger;
-<<<<<<< HEAD
   private readonly VALID_KEY_REGEX = /^[a-zA-Z][a-zA-Z0-9_-]*$/;
-=======
-  private readonly VALID_KEY_REGEX = /^(uv-[a-zA-Z0-9_]+|[a-zA-Z][a-zA-Z0-9_]*)$/;
->>>>>>> 1c185d72
 
   constructor() {
     this.logger = new BreakdownLogger();
