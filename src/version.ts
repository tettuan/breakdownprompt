/**
 * Version information for the package.
 * This file is the single source of truth for version management.
 * @module
 */

/**
 * The current version of the package.
 * This is defined as a constant to ensure consistent version information
 * across different execution contexts, including tests and subprocesses.
 * @constant
 */
<<<<<<< HEAD
export const VERSION = "1.2.2";
=======
export const VERSION = "1.2.4";
>>>>>>> 1c185d72

/**
 * Metadata about the package.
 * @constant
 * @property {string} name - The package name
 * @property {string} description - A brief description of the package
 * @property {string} homepage - The package's homepage URL
 * @property {string} license - The package's license
 * @property {string} author - The package's author
 */
export const META = {
  name: "@tettuan/breakdownprompt",
  description:
    "A Deno module for managing and generating prompts from templates with variable replacement",
  homepage: "https://github.com/tettuan/breakdownprompt",
  license: "MIT",
  author: "tettuan",
} as const;<|MERGE_RESOLUTION|>--- conflicted
+++ resolved
@@ -10,11 +10,7 @@
  * across different execution contexts, including tests and subprocesses.
  * @constant
  */
-<<<<<<< HEAD
-export const VERSION = "1.2.2";
-=======
 export const VERSION = "1.2.4";
->>>>>>> 1c185d72
 
 /**
  * Metadata about the package.
