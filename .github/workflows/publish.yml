--- conflicted
+++ resolved
@@ -14,13 +14,7 @@
       id-token: write
 
     steps:
-<<<<<<< HEAD
       - uses: actions/checkout@v6
-
-      - name: Setup Deno
-        uses: denoland/setup-deno@v2.0.3
-=======
-      - uses: actions/checkout@v4
         with:
           fetch-depth: 0
           ref: main
@@ -39,8 +33,7 @@
           fi
 
       - name: Setup Deno
-        uses: denoland/setup-deno@v2
->>>>>>> 1c185d72
+        uses: denoland/setup-deno@v2.0.3
         with:
           deno-version: v2.x
 
